import mapboxgl from "mapbox-gl";
import { PMTiles, Protocol, TileType } from "pmtiles";
export declare const SOURCE_TYPE = "pmtile-source";
declare class TileBounds {
    bounds: mapboxgl.LngLatBounds;
    minzoom: number;
    maxzoom: number;
    constructor(bounds: mapboxgl.LngLatBoundsLike, minzoom: number, maxzoom: number);
    validateBounds(bounds: mapboxgl.LngLatBoundsLike): mapboxgl.LngLatBoundsLike;
    contains(tileID: TileID): boolean;
}
type Callback<T> = (error: Error | null | undefined, result: T | null | undefined) => void;
type MapboxMap = mapboxgl.Map & {
    _refreshExpiredTiles: any;
    _requestManager: any;
    painter: any;
};
/**
 * Pmtiles Options
 */
type PmTilesOptions = {
    /**
     * The pmtile url
     */
    url: string;
};
type Tile = {
    setTexture(arg0: (data: any) => any, painter: any): unknown;
    request: any;
    aborted: any;
    resourceTiming: any;
    setExpiryData(data: any): unknown;
    loadVectorData(data: any, painter: any): unknown;
    reloadCallback: any;
    tileID: any;
    uid: any;
    tileZoom: any;
    isSymbolTile: any;
    isExtraShadowCaster: any;
    actor: any;
    state: string;
};
type TileID = {
    z: number;
    x: number;
    y: number;
    canonical: TileID;
};
export declare const PmTilesSource: {
    new (args_0: string, args_1: PmTilesOptions, args_2: any, args_3: any): {
        id: string;
        scheme: string;
        minzoom: number;
        maxzoom: number;
        tileSize: number;
        attribution: string | undefined;
        tiles: string[];
        map: MapboxMap;
        roundZoom: boolean;
        tileBounds: TileBounds | undefined;
        minTileCacheSize: number | undefined;
        maxTileCacheSize: number | undefined;
        promoteId: string | undefined;
        type: string;
        fire: Function;
        scope: string | undefined;
        dispatcher: any;
        reparseOverscaled: boolean;
        setEventedParent: any;
        _loaded: boolean;
        _tileWorkers: {
            [string: string]: any;
        };
        _dataType: string;
        _implementation: PmTilesOptions;
        _protocol: Protocol;
        _instance: PMTiles;
        _collectResourceTiming: boolean;
        _tileJSONRequest: Promise<any> | undefined;
        loadTile: (tile: Tile, callback: Callback<void>) => void;
        tileType: TileType;
        header: any;
<<<<<<< HEAD
        contentType: string;
=======
>>>>>>> aa174012
        zoomToExtent(): void;
        hasTile(tileID: TileID): boolean;
        load(callback?: Callback<void>): void;
        loaded(): boolean;
        loadVectorTile(tile: Tile, callback: Callback<void>): void;
        loadRasterTileData(tile: Tile, data: any): void;
        loadRasterTile(tile: Tile, callback: Callback<void>): void;
    };
    SOURCE_TYPE: string;
    /**
     *
     * @param url The pmTiles URL
     * @returns A Json object of the PmTile's metadata
     */
    getMetadata(url: string): Promise<any>;
};
export default PmTilesSource;
//# sourceMappingURL=index.d.ts.map<|MERGE_RESOLUTION|>--- conflicted
+++ resolved
@@ -15,13 +15,7 @@
     _requestManager: any;
     painter: any;
 };
-/**
- * Pmtiles Options
- */
 type PmTilesOptions = {
-    /**
-     * The pmtile url
-     */
     url: string;
 };
 type Tile = {
@@ -80,10 +74,6 @@
         loadTile: (tile: Tile, callback: Callback<void>) => void;
         tileType: TileType;
         header: any;
-<<<<<<< HEAD
-        contentType: string;
-=======
->>>>>>> aa174012
         zoomToExtent(): void;
         hasTile(tileID: TileID): boolean;
         load(callback?: Callback<void>): void;
@@ -93,11 +83,6 @@
         loadRasterTile(tile: Tile, callback: Callback<void>): void;
     };
     SOURCE_TYPE: string;
-    /**
-     *
-     * @param url The pmTiles URL
-     * @returns A Json object of the PmTile's metadata
-     */
     getMetadata(url: string): Promise<any>;
 };
 export default PmTilesSource;
